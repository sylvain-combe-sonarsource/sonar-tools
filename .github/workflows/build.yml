--- conflicted
+++ resolved
@@ -4,10 +4,8 @@
     branches:
       - master # or the name of your main branch
       - release-*
-<<<<<<< HEAD
       - hardening-*
-=======
->>>>>>> cb2eff2e
+
   pull_request:
     types: [opened, synchronize, reopened]
   # schedule:
