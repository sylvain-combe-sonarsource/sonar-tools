--- conflicted
+++ resolved
@@ -47,8 +47,6 @@
     return 'csv'
 
 
-<<<<<<< HEAD
-
 def _audit_sif(sif):
     try:
         with open(sif, 'r') as f:
@@ -63,29 +61,7 @@
         util.logger.critical("No permission to open file %s", sif)
         raise
     return env.audit_sysinfo(sif)
-=======
-def main():
-    util.set_logger('sonar-audit')
-    parser = util.set_common_args('Deletes projects not analyzed since a given numbr of days')
-    parser.add_argument('-w', '--what', required=False,
-                        help='What to audit (qp,qg,settings,projects,users,portfolios) '
-                        'comma separated, everything by default')
-    parser.add_argument('--format', choices=['csv', 'json'], required=False,
-                        help='''Output format for audit report
-If not specified, it is the output file extension if json or csv, then csv by default''')
-    parser.add_argument('-f', '--file', required=False, help='Output file for the report, stdout by default')
-    args = util.parse_and_check_token(parser)
 
-    sq = env.Environment(url=args.url, token=args.token)
-    kwargs = vars(args)
-    util.check_environment(kwargs)
-    util.logger.info('sonar-tools version %s', version.PACKAGE_VERSION)
-    settings = conf.load('sonar-audit.properties')
-
-    if args.what is None:
-        args.what = 'qp,qg,settings,projects,portfolios,users'
-    what_to_audit = args.what.split(',')
->>>>>>> 73187905
 
 def _audit_sq(sq, settings, what=None):
     if what is None:
@@ -104,7 +80,6 @@
         problems += users.audit(endpoint=sq, audit_settings=settings)
     if 'portfolios' in what_to_audit:
         problems += pf.audit(endpoint=sq, audit_settings=settings)
-<<<<<<< HEAD
     return problems
 
 
@@ -154,8 +129,6 @@
             sys.exit(6)
     else:
         problems = _audit_sq(sq, settings, args.what)
-=======
->>>>>>> 73187905
 
     args.format = __deduct_format__(args.format, args.file)
     pb.dump_report(problems, args.file, args.format)
