{
    "DEFAULT_ADMIN_PASSWORD": {
        "severity": "CRITICAL",
        "type": "SECURITY",
        "message": "Default admin password has not been changed, this is a critical security risk"
    },
    "SETTING_FORCE_AUTH": {
        "severity": "HIGH",
        "type": "SECURITY",
        "message": "'sonar.forceAuthentation' is set to 'false', this is a security risk"
    },
    "SETTING_PROJ_DEFAULT_VISIBILITY": {
        "severity": "HIGH",
        "type": "SECURITY",
        "message": "Projects default visibility is 'Public', this is a security risk"
    },
    "SETTING_CPD_CROSS_PROJECT": {
        "severity": "MEDIUM",
        "type": "PERFORMANCE",
        "message": "Cross project duplication is set to 'true', this can have a negative performance impact"
    },
    "SETTING_BASE_URL": {
        "severity": "HIGH",
        "type": "OPERATIONS",
        "message": "'sonar.core.serverBaseURL' is not set, this may break some features"
    },
    "SETTING_NOT_SET": {
        "severity": "MEDIUM",
        "type": "OPERATIONS",
        "message": "'{}' is not set, this may break some features"
    },
    "SETTING_SET": {
        "severity": "MEDIUM",
        "type": "OPERATIONS",
        "message": "'{}' is set to value '{}', it is recommended to leave it unset"
    },
    "SETTING_VALUE_INCORRECT": {
        "severity": "MEDIUM",
        "type": "OPERATIONS",
        "message": "'{}' is set to value '{}', which is probably incorrect"
    },
    "SETTING_VALUE_OUT_OF_RANGE": {
        "severity": "MEDIUM",
        "type": "OPERATIONS",
        "message": "Setting '{}', is set to value '{}' which is outside of recommended range [{}-{}]"
    },
    "SETTING_DB_CLEANER": {
        "severity": "MEDIUM",
        "type": "OPERATIONS",
        "message": "DB Cleaner setting '{}' is outside of recommended range [{}-{}]"
    },
    "SETTING_MAINT_GRID": {
        "severity": "MEDIUM",
        "type": "GOVERNANCE",
<<<<<<< HEAD
        "message": "Maintainability rating threshold of '{}' for {} rating is outside of recommended range [{}-{}]"
=======
        "message": "Maintainability rating threshold for '{}' is outside of recommended range [{}-{}]"
>>>>>>> 73187905
    },
    "SETTING_SLB_RETENTION": {
        "severity": "MEDIUM",
        "type": "PERFORMANCE",
<<<<<<< HEAD
        "message": "Short Lived Branches retention duration of {} days is outside of recommended range [{}-{}]"
    },
    "SETTING_WEB_HEAP": {
        "severity": "HIGH",
        "type": "PERFORMANCE",
        "message": "Web process heap ('sonar.web.javaOpts' -Xmx) memory setting value is {} MB, outside of recommended range [{}-{}]"
    },
    "SETTING_CE_HEAP": {
        "severity": "HIGH",
        "type": "PERFORMANCE",
        "message": "CE process heap ('sonar.ce.javaOpts' -Xmx) memory setting value is {} MB, outside of recommended range [{}-{}] x {} workers"
    },
    "SETTING_ES_HEAP": {
        "severity": "HIGH",
        "type": "PERFORMANCE",
        "message": "Search process heap ('sonar.search.javaOpts' -Xmx) memory setting value is {} MB, too low for index size of {} MB"
    },
    "SETTING_JDBC_URL_NOT_SET": {
        "severity": "CRITICAL",
        "type": "PERFORMANCE",
        "message": "JDBC URL is not set, most probably SonarQube runs on internal H2 DB that is not supported for production. You will not be able to upgrade"
    },
    "SETTING_DB_ON_SAME_HOST": {
        "severity": "HIGH",
        "type": "PERFORMANCE",
        "message": "JDBC URL '{}' is pointing to local host which is highly discouraged for production"
    },
    "SETTING_CE_TOO_MANY_WORKERS": {
        "severity": "HIGH",
        "type": "PERFORMANCE",
        "message": "CE has {} workers configured, more than the max {} recommended"
=======
        "message": "Short Lived Branches retention duration '{}' is outside of recommended range [{}-{}]"
>>>>>>> 73187905
    },
    "SETTING_TD_LOC_COST": {
        "severity": "MEDIUM",
        "type": "GOVERNANCE",
        "message": "Time to develop 1 line of code '{} min' is outside of recommended range [{}-{}]"
    },
<<<<<<< HEAD
    "BACKGROUND_TASKS_FAILURE_RATE_HIGH": {
        "severity": "HIGH",
        "type": "OPERATIONS",
        "message": "Background task failure rate ({}%) is high, verify failed background tasks"
    },
    "BACKGROUND_TASKS_PENDING_QUEUE_LONG": {
        "severity": "HIGH",
        "type": "PERFORMANCE",
        "message": "Number of pending background tasks ({}) is high, verify CE dimensioning"
    },
    "BACKGROUND_TASKS_PENDING_QUEUE_VERY_LONG": {
        "severity": "CRITICAL",
        "type": "PERFORMANCE",
        "message": "Number of pending background tasks ({}) is very high, verify CE dimensioning"
    },
    "DCE_DIFFERENT_APP_NODES_VERSIONS": {
        "severity": "CRITICAL",
        "type": "OPERATIONS",
        "message": "App nodes '{}' and '{}' do not run the same SonarQube versions, this must be corrected ASAP"
    },
    "DCE_DIFFERENT_APP_NODES_PLUGINS": {
        "severity": "CRITICAL",
        "type": "OPERATIONS",
        "message": "Some plugins on app nodes '{}' and '{}' are different, this must be corrected ASAP"
    },
    "DCE_APP_NODE_UNOFFICIAL_DISTRO": {
        "severity": "CRITICAL",
        "type": "OPERATIONS",
        "message": "App node '{}' does not run an official distribution of SonarQube, this must be corrected ASAP"
    },
    "DCE_APP_NODE_NOT_GREEN": {
        "severity": "HIGH",
        "type": "OPERATIONS",
        "message": "Node '{}' health is {}, it should be GREEN"
    },
=======
>>>>>>> 73187905
    "PROJ_LAST_ANALYSIS": {
        "severity": "MEDIUM",
        "type": "PERFORMANCE",
        "object": "Project",
<<<<<<< HEAD
        "message": "Project '{}' with {} LoCs is stale, it has not been analyzed since {} days, it could be deleted"
    },
    "BRANCH_LAST_ANALYSIS": {
        "severity": "MEDIUM",
        "type": "PERFORMANCE",
        "object": "Project",
        "message": "Branch '{}' of project '{}' is stale, it has not been analyzed since {} days, it could be deleted"
    },
    "PULL_REQUEST_LAST_ANALYSIS": {
        "severity": "LOW",
        "type": "PERFORMANCE",
        "object": "Project",
        "message": "PR key '{}' of project '{}' is stale, has not been analyzed since {} days, it could be deleted"
=======
        "message": "Project '{}' with {} LoCs has not been analyzed since {} days, it could be deleted"
>>>>>>> 73187905
    },
    "PROJ_NOT_ANALYZED": {
        "severity": "LOW",
        "type": "PERFORMANCE",
        "object": "Project",
        "message": "Project '{}' has been created but never analyzed, it could be deleted"
    },
    "PROJ_VISIBILITY": {
        "severity": "HIGH",
        "type": "SECURITY",
        "object": "Project",
        "message": "Project '{}' visibility is 'Public', this is a security risk"
    },
    "PROJ_DUPLICATE": {
        "severity": "MEDIUM",
        "type": "PERFORMANCE",
        "object": "Project",
        "message": "Project '{}' is likely to be a duplicate of project '{}', it could be deleted"
    },
    "PROJ_PERM_MAX_USERS": {
        "severity": "MEDIUM",
        "type": "OPERATIONS",
        "object": "Project",
        "message": "Project '{}' has {} users with permissions, this is too much, use groups instead"
    },
    "PROJ_PERM_MAX_ADM_USERS": {
        "severity": "MEDIUM",
        "type": "GOVERNANCE",
        "object": "Project",
        "message": "Project '{}' has {} users with admin permission, this is more than the max {} recommended"
    },
    "PROJ_PERM_MAX_ISSUE_ADM_USERS": {
        "severity": "MEDIUM",
        "type": "GOVERNANCE",
        "object": "Project",
        "message": "Project '{}' has {} users with issue admin permission, this is more than the max {} recommended"
    },
    "PROJ_PERM_MAX_HOTSPOT_ADM_USERS": {
        "severity": "MEDIUM",
        "type": "GOVERNANCE",
        "object": "Project",
        "message": "Project '{}' has {} users with hotspot admin permission, this is more than the max {} recommended"
    },
    "PROJ_PERM_MAX_SCAN_USERS": {
        "severity": "HIGH",
        "type": "GOVERNANCE",
        "object": "Project",
        "message": "Project '{}' has {} users with analysis permission, this is more than the max {} recommended"
    },
    "PROJ_PERM_MAX_GROUPS": {
        "severity": "MEDIUM",
        "type": "GOVERNANCE",
        "object": "Project",
        "message": "Project '{}' has {} groups with permissions, this is more than the {} recommended"
    },
    "PROJ_PERM_MAX_ADM_GROUPS": {
        "severity": "MEDIUM",
        "type": "GOVERNANCE",
        "object": "Project",
        "message": "Project '{}' has {} groups with admin permission, this is more than the max {} recommended"
    },
    "PROJ_PERM_MAX_ISSUE_ADM_GROUPS": {
        "severity": "MEDIUM",
        "type": "GOVERNANCE",
        "object": "Project",
        "message": "Project '{}' has {} groups with issue admin permission, this is more than the max {} recommended"
    },
    "PROJ_PERM_MAX_HOTSPOT_ADM_GROUPS": {
        "severity": "MEDIUM",
        "type": "GOVERNANCE",
        "object": "Project",
        "message": "Project '{}' has {} groups with hotspot admin permission, this is more than the max {} recommended"
    },
    "PROJ_PERM_MAX_SCAN_GROUPS": {
        "severity": "HIGH",
        "type": "GOVERNANCE",
        "object": "Project",
        "message": "Project '{}' has {} groups with analysis permission, this is more than the max {} recommended"
    },
    "PROJ_PERM_SONAR_USERS_ELEVATED_PERMS": {
        "severity": "MEDIUM",
        "type": "GOVERNANCE",
        "object": "Project",
        "message": "Group 'sonar-users' should not have admin, admin QG, admin QP or create project permissions"
    },
    "PROJ_PERM_ANYONE": {
        "severity": "HIGH",
        "type": "SECURITY",
        "object": "Project",
        "message": "Group 'Anyone' has permissions on Project '{}', this is a security risk"
    },
    "PROJ_XML_LOCS": {
        "severity": "LOW",
        "type": "PERFORMANCE",
        "object": "Project",
        "message": "Project '{}' has {} XML LoCs, this is suspiciously high, verify scanning settings"
    },
    "QG_NO_COND": {
        "severity": "HIGH",
        "type": "GOVERNANCE",
        "object": "QualityGate",
        "message": "Quality Gate '{}' has no conditions defined, this is meaningless"
    },
    "QG_TOO_MANY_COND": {
        "severity": "MEDIUM",
        "type": "GOVERNANCE",
        "object": "QualityGate",
        "message": "Quality Gate '{}' has {} conditions defined, more than the max {} recommended"
    },
    "QG_NOT_USED": {
        "severity": "MEDIUM",
        "type": "OPERATIONS",
        "object": "QualityGate",
        "message": "Quality Gate '{}' is not used, it should be deleted"
    },
    "QG_TOO_MANY_GATES": {
        "severity": "MEDIUM",
        "type": "GOVERNANCE",
        "object": "QualityGate",
        "message": "There are {} Quality Gates defined, this is more than the max {} recommended"
    },
    "QG_WRONG_METRIC": {
        "severity": "HIGH",
        "type": "GOVERNANCE",
        "object": "QualityGate",
        "message": "Quality Gate '{}' has a condition on metric '{}', this is not recommended"
    },
    "QG_WRONG_THRESHOLD": {
        "severity": "HIGH",
        "type": "GOVERNANCE",
        "object": "QualityGate",
        "message": "Quality Gate '{}' threshold {} on metric '{}', is outside of the recommended range [{}-{}]"
    },
    "QP_TOO_MANY_QP": {
        "severity": "MEDIUM",
        "type": "GOVERNANCE",
        "object": "QualityProfile",
        "message": "There are {} Quality Profiles defined for language '{}', this is more than the max {} recommended"
    },
    "QP_LAST_USED_DATE": {
        "severity": "MEDIUM",
        "type": "OPERATIONS",
        "object": "QualityProfile",
        "message": "Quality Profile '{}' has not been used since {} days, it should be deleted"
    },
    "QP_LAST_CHANGE_DATE": {
        "severity": "MEDIUM",
        "type": "GOVERNANCE",
        "object": "QualityProfile",
        "message": "Quality Profile '{}' has not been updated since {} days, it should be updated"
    },
    "QP_TOO_FEW_RULES": {
        "severity": "HIGH",
        "type": "GOVERNANCE",
        "object": "QualityProfile",
        "message": "Quality profile '{}' has {} rules, this is too few, less than 50% of all {} language rules"
    },
    "QP_NOT_USED": {
        "severity": "MEDIUM",
        "type": "OPERATIONS",
        "object": "QualityProfile",
        "message": "Quality Profile '{}' is not used, it should be deleted"
    },
    "QP_USE_DEPRECATED_RULES": {
        "severity": "MEDIUM",
        "type": "GOVERNANCE",
        "object": "QualityProfile",
<<<<<<< HEAD
        "message": "Quality Profile '{}' uses {} deprecated rules, it should be updated"
    },
    "TOKEN_TOO_OLD": {
        "severity": "HIGH",
        "type": "SECURITY",
        "object": "Token",
        "message": "Token '{}' of user '{}' is {} days old, it should be revoked"
    },
    "TOKEN_UNUSED": {
        "severity": "MEDIUM",
        "type": "SECURITY",
        "object": "Token",
        "message": "Token '{}' of user '{}' is not used since {} days, it should be revoked"
    },
    "TOKEN_NEVER_USED": {
        "severity": "MEDIUM",
        "type": "SECURITY",
        "object": "Token",
        "message": "Token '{}' of user '{}' has been created {} days ago but never used, it should be revoked"
=======
        "message": "Quality Profile '{}' uses deprecated rules, it should be updated"
>>>>>>> 73187905
    },
    "PORTFOLIO_EMPTY": {
        "severity": "LOW",
        "type": "OPERATIONS",
        "object": "Portfolio",
        "message": "{} is empty, it should be populated or delete"
    }
}<|MERGE_RESOLUTION|>--- conflicted
+++ resolved
@@ -52,16 +52,12 @@
     "SETTING_MAINT_GRID": {
         "severity": "MEDIUM",
         "type": "GOVERNANCE",
-<<<<<<< HEAD
         "message": "Maintainability rating threshold of '{}' for {} rating is outside of recommended range [{}-{}]"
-=======
-        "message": "Maintainability rating threshold for '{}' is outside of recommended range [{}-{}]"
->>>>>>> 73187905
+
     },
     "SETTING_SLB_RETENTION": {
         "severity": "MEDIUM",
         "type": "PERFORMANCE",
-<<<<<<< HEAD
         "message": "Short Lived Branches retention duration of {} days is outside of recommended range [{}-{}]"
     },
     "SETTING_WEB_HEAP": {
@@ -93,16 +89,12 @@
         "severity": "HIGH",
         "type": "PERFORMANCE",
         "message": "CE has {} workers configured, more than the max {} recommended"
-=======
-        "message": "Short Lived Branches retention duration '{}' is outside of recommended range [{}-{}]"
->>>>>>> 73187905
     },
     "SETTING_TD_LOC_COST": {
         "severity": "MEDIUM",
         "type": "GOVERNANCE",
         "message": "Time to develop 1 line of code '{} min' is outside of recommended range [{}-{}]"
     },
-<<<<<<< HEAD
     "BACKGROUND_TASKS_FAILURE_RATE_HIGH": {
         "severity": "HIGH",
         "type": "OPERATIONS",
@@ -138,13 +130,10 @@
         "type": "OPERATIONS",
         "message": "Node '{}' health is {}, it should be GREEN"
     },
-=======
->>>>>>> 73187905
     "PROJ_LAST_ANALYSIS": {
         "severity": "MEDIUM",
         "type": "PERFORMANCE",
         "object": "Project",
-<<<<<<< HEAD
         "message": "Project '{}' with {} LoCs is stale, it has not been analyzed since {} days, it could be deleted"
     },
     "BRANCH_LAST_ANALYSIS": {
@@ -158,9 +147,6 @@
         "type": "PERFORMANCE",
         "object": "Project",
         "message": "PR key '{}' of project '{}' is stale, has not been analyzed since {} days, it could be deleted"
-=======
-        "message": "Project '{}' with {} LoCs has not been analyzed since {} days, it could be deleted"
->>>>>>> 73187905
     },
     "PROJ_NOT_ANALYZED": {
         "severity": "LOW",
@@ -328,7 +314,6 @@
         "severity": "MEDIUM",
         "type": "GOVERNANCE",
         "object": "QualityProfile",
-<<<<<<< HEAD
         "message": "Quality Profile '{}' uses {} deprecated rules, it should be updated"
     },
     "TOKEN_TOO_OLD": {
@@ -348,9 +333,6 @@
         "type": "SECURITY",
         "object": "Token",
         "message": "Token '{}' of user '{}' has been created {} days ago but never used, it should be revoked"
-=======
-        "message": "Quality Profile '{}' uses deprecated rules, it should be updated"
->>>>>>> 73187905
     },
     "PORTFOLIO_EMPTY": {
         "severity": "LOW",
