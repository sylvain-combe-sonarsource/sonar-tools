#
# sonar-tools
# Copyright (C) 2019-2021 Olivier Korach
# mailto:olivier.korach AT gmail DOT com
#
# This program is free software; you can redistribute it and/or
# modify it under the terms of the GNU Lesser General Public
# License as published by the Free Software Foundation; either
# version 3 of the License, or (at your option) any later version.
#
# This program is distributed in the hope that it will be useful,
# but WITHOUT ANY WARRANTY; without even the implied warranty of
# MERCHANTABILITY or FITNESS FOR A PARTICULAR PURPOSE. See the GNU
# Lesser General Public License for more details.
#
# You should have received a copy of the GNU Lesser General Public License
# along with this program; if not, write to the Free Software Foundation,
# Inc., 51 Franklin Street, Fifth Floor, Boston, MA  02110-1301, USA.
#
'''

    Abstraction of the SonarQube "platform" concept

'''
import sys
import re
import datetime
import json
import requests
import sonarqube.utilities as util

import sonarqube.audit_severities as sev
import sonarqube.audit_types as typ
import sonarqube.audit_rules as rules
import sonarqube.audit_problem as pb
import sonarqube.audit_config as conf

AUTHENTICATION_ERROR_MSG = "Authentication error. Is token valid ?"
AUTORIZATION_ERROR_MSG = "Insufficient permissions to perform operation"
HTTP_FATAL_ERROR_MSG = "HTTP fatal error %d - %s"
WRONG_CONFIG_MSG = "Audit config property %s has wrong value %s, skipping audit"
DEFAULT_URL = 'http://localhost:9000'

GLOBAL_PERMISSIONS = {
    "admin": "Global Administration",
    "gateadmin": "Administer Quality Gates",
    "profileadmin": "Administer Quality Profiles",
    "provisioning": "Create Projects",
    "portfoliocreator": "Create Portfolios",
    "applicationcreator": "Create Applications",
    "scan": "Run Analysis"
}

class UnsupportedOperation(Exception):
    def __init__(self, message):
        super().__init__()
        self.message = message

class Environment:

    def __init__(self, url, token):
        self.root_url = url
        self.token = token
        self.version = None
        self.major = None
        self.minor = None
        self.patch = None
        self.build = None
        self.sysinfo = None

    def __str__(self):
        redacted_token = re.sub(r'(...).*(...)', r'\1***\2', self.token)
        return f"{redacted_token}@{self.root_url}"

    def set_env(self, url, token):
        self.root_url = url
        self.token = token
        util.logger.debug('Setting environment: %s', str(self))

    def set_token(self, token):
        self.token = token

    def get_token(self):
        return self.token

    def get_credentials(self):
        return (self.token, '')

    def set_url(self, url):
        self.root_url = url

    def get_url(self):
        return self.root_url

    def get_version(self):
        if self.version is None:
            resp = self.get('/api/server/version')
            (self.major, self.minor, self.patch, self.build) = resp.text.split('.')
        return (int(self.major), int(self.minor), int(self.patch))

    def get_sysinfo(self):
        if self.sysinfo is None:
            resp = self.get('system/info')
            self.sysinfo = json.loads(resp.text)
        return self.sysinfo

    def edition(self):
        return self.get_sysinfo()['Statistics']['edition']

    def database(self):
        return self.get_sysinfo()['Statistics']['database']['name']

    def get(self, api, params=None):
        api = __normalize_api__(api)
        util.logger.debug('GET: %s', self.urlstring(api, params))
        try:
            if params is None:
                r = requests.get(url=self.root_url + api, auth=self.get_credentials())
            else:
                r = requests.get(url=self.root_url + api, auth=self.get_credentials(), params=params)
            r.raise_for_status()
        except requests.exceptions.HTTPError as errh:
            __log_and_exit__(r.status_code, errh)
        except requests.RequestException as e:
            util.logger.error(str(e))
            raise SystemExit(e)
        return r

    def post(self, api, params=None):
        api = __normalize_api__(api)
        util.logger.debug('POST: %s', self.urlstring(api, params))
        try:
            if params is None:
                r = requests.post(url=self.root_url + api, auth=self.get_credentials())
            else:
                r = requests.post(url=self.root_url + api, auth=self.get_credentials(), params=params)
            r.raise_for_status()
        except requests.exceptions.HTTPError as errh:
            __log_and_exit__(r.status_code, errh)
        except requests.RequestException as e:
            util.logger.error(str(e))
            raise SystemExit(e)
        return r

    def delete(self, api, params=None):
        api = __normalize_api__(api)
        util.logger.debug('DELETE: %s', self.urlstring(api, params))
        try:
            if params is None:
                r = requests.delete(url=self.root_url + api, auth=self.get_credentials())
            else:
                r = requests.delete(url=self.root_url + api, auth=self.get_credentials(), params=params)
            r.raise_for_status()
        except requests.exceptions.HTTPError as errh:
            __log_and_exit__(r.status_code, errh)
        except requests.RequestException as e:
            util.logger.error(str(e))
            raise SystemExit(e)



    def urlstring(self, api, params):
        first = True
        url = "{0}{1}".format(str(self), api)
        if params is None:
            return url
        for p in params:
            if params[p] is None:
                continue
            sep = '?' if first else '&'
            first = False
            if isinstance(params[p], datetime.date):
                params[p] = util.format_date(params[p])
            url += '{0}{1}={2}'.format(sep, p, params[p])
        return url

    def audit(self, audit_settings=None):
        util.logger.info('Auditing global settings')
        problems = []
        resp = self.get('settings/values')
        json_s = json.loads(resp.text)
        platform_settings = {}
        for s in json_s['settings']:
            if 'value' in s:
                platform_settings[s['key']] = s['value']
            elif 'values' in s:
                platform_settings[s['key']] = ','.join(s['values'])
            elif 'fieldValues' in s:
                platform_settings[s['key']] = s['fieldValues']

        for key in audit_settings:
            if re.match(r'audit.globalSetting.range', key):
                v = __get_multiple_values__(5, audit_settings[key], 'MEDIUM', 'CONFIGURATION')
                if v is None:
                    util.logger.error(WRONG_CONFIG_MSG, key, audit_settings[key])
                    continue
                if v[0] == 'sonar.dbcleaner.daysBeforeDeletingInactiveShortLivingBranches' and \
                    self.get_version() >= (8, 0, 0):
                    util.logger.error("Setting %s his ineffective on SonaQube 8.0+, skipping audit",
                                      v[0])
                    continue
                problems += __audit_setting_range__(platform_settings, v[0], v[1], v[2], v[3], v[4])
            elif re.match(r'audit.globalSetting.value', key):
                v = __get_multiple_values__(4, audit_settings[key], 'MEDIUM', 'CONFIGURATION')
                if v is None:
                    util.logger.error(WRONG_CONFIG_MSG, key, audit_settings[key])
                    continue
                problems += __audit_setting_value__(platform_settings, v[0], v[1], v[2], v[3])
            elif re.match(r'audit.globalSetting.isSet', key):
                v = __get_multiple_values__(3, audit_settings[key], 'MEDIUM', 'CONFIGURATION')
                if v is None:
                    util.logger.error(WRONG_CONFIG_MSG, key, audit_settings[key])
                    continue
                problems += __audit_setting_is_set__(platform_settings, v[0])
            elif re.match(r'audit.globalSetting.isNotSet', key):
                v = __get_multiple_values__(3, audit_settings[key], 'MEDIUM', 'CONFIGURATION')
                if v is None:
                    util.logger.error(WRONG_CONFIG_MSG, key, audit_settings[key])
                    continue
                problems += __audit_setting_is_not_set__(platform_settings, v[0], v[1], v[2])

        problems += (
            __audit_maintainability_rating_grid__(
                platform_settings['sonar.technicalDebt.ratingGrid'],
                audit_settings)
            + self.__audit_project_default_visibility__()
            + audit_sysinfo(self.get_sysinfo())
            + self.__audit_admin_password__()
            + self.__audit_global_permissions__()
        )
        return problems

    def __audit_project_default_visibility__(self):
        util.logger.info('Auditing project default visibility')
        problems = []
        if self.get_version() < (8, 7, 0):
            resp = self.get('navigation/organization', params={'organization': 'default-organization'})
            data = json.loads(resp.text)
            visi = data['organization']['projectVisibility']
        else:
            resp = self.get('settings/values', params={'keys': 'projects.default.visibility'})
            data = json.loads(resp.text)
            visi = data['settings'][0]['value']
        util.logger.info('Project default visibility is %s', visi)
        if conf.get_property('checkDefaultProjectVisibility') and visi != 'private':
            rule = rules.get_rule(rules.RuleId.SETTING_PROJ_DEFAULT_VISIBILITY)
            problems.append(pb.Problem(rule.type, rule.severity, rule.ms.format(visi)))
        return problems

    def __audit_admin_password__(self):
        util.logger.info('Auditing admin password')
        problems = []
        try:
            r = requests.get(url=self.root_url + '/api/authentication/validate', auth=('admin', 'admin'))
            data = json.loads(r.text)
            if data.get('valid', False):
                rule = rules.get_rule(rules.RuleId.DEFAULT_ADMIN_PASSWORD)
                problems.append(pb.Problem(rule.type, rule.severity, rule.msg))
            else:
                util.logger.info("User 'admin' default password has been changed")
        except requests.RequestException as e:
            util.logger.error("HTTP request exception for %s/%s: %s", self.root_url,
                              'api/authentication/validate', str(e))
            raise
        return problems

    def __get_permissions__(self, perm_type):
        resp = self.get('permissions/{0}'.format(perm_type), params={'ps': 100})
        data = json.loads(resp.text)
        active_perms = []
        for item in data.get(perm_type, []):
            if item['permissions']:
                active_perms.append(item)
        return active_perms

    def __audit_group_permissions__(self):
        util.logger.info('Auditing group global permissions')
        problems = []
        groups = self.__get_permissions__('groups')
        if len(groups) > 10:
            problems.append(
                pb.Problem(typ.Type.BAD_PRACTICE, sev.Severity.MEDIUM,
                           'Too many ({0}) groups with global permissions'.format(len(groups))))
        for gr in groups:
            if gr['name'] == 'Anyone':
                problems.append(pb.Problem(typ.Type.SECURITY, sev.Severity.HIGH,
                                           "Group 'Anyone' should not have any global permission"))
            if gr['name'] == 'sonar-users' and (
                    'admin' in gr['permissions'] or 'gateadmin' in gr['permissions'] or
                    'profileadmin' in gr['permissions'] or 'provisioning' in gr['permissions']):
                rule = rules.get_rule(rules.RuleId.PROJ_PERM_SONAR_USERS_ELEVATED_PERMS)
                problems.append(pb.Problem(rule.type, rule.severity, rule.msg))

        perm_counts = __get_permissions_count__(groups)
        maxis = {'admin': 2, 'gateadmin': 2, 'profileadmin': 2, 'scan': 2, 'provisioning': 3}
        for perm in GLOBAL_PERMISSIONS:
            if perm in maxis and perm_counts[perm] > maxis[perm]:
                problems.append(
                    pb.Problem(typ.Type.BAD_PRACTICE, sev.Severity.MEDIUM,
                               'Too many ({}) groups with permission {}, {} max recommended'.format(
                                   perm_counts[perm], GLOBAL_PERMISSIONS[perm], maxis[perm])))
        return problems

    def __audit_user_permissions__(self):
        util.logger.info('Auditing users global permissions')
        problems = []
        users = self.__get_permissions__('users')
        if len(users) > 10:
            problems.append(
                pb.Problem(
                    typ.Type.BAD_PRACTICE, sev.Severity.MEDIUM,
                    'Too many ({}) users with direct global permissions, use groups instead'.format(len(users))))

        perm_counts = __get_permissions_count__(users)
        maxis = {'admin': 3, 'gateadmin': 3, 'profileadmin': 3, 'scan': 3, 'provisioning': 3}
        for perm in GLOBAL_PERMISSIONS:
            if perm in maxis and perm_counts[perm] > maxis[perm]:
                problems.append(
                    pb.Problem(
                        typ.Type.BAD_PRACTICE, sev.Severity.MEDIUM,
                        'Too many ({}) users with permission {}, use groups instead'.format(
                            perm_counts[perm], GLOBAL_PERMISSIONS[perm])))
        return problems

    def __audit_global_permissions__(self):
        util.logger.info('Auditing global permissions')
        return self.__audit_user_permissions__() + self.__audit_group_permissions__()



# --------------------- Static methods -----------------
# this is a pointer to the module object instance itself.
this = sys.modules[__name__]
this.context = Environment("http://localhost:9000", '')


def set_env(url, token):
    this.context = Environment(url, token)
    util.logger.debug('Setting GLOBAL environment: %s@%s', token, url)


def set_token(token):
    this.context.set_token(token)


def get_token():
    return this.context.token


def get_credentials():
    return (this.context.token, '')


def set_url(url):
    this.context.set_url(url)


def get_url():
    return this.context.root_url


def __normalize_api__(api):
    api = api.lower()
    if re.match(r'/api', api):
        pass
    elif re.match(r'api', api):
        api = '/' + api
    elif re.match(r'/', api):
        api = '/api' + api
    else:
        api = '/api/' + api
    return api


def __log_and_exit__(code, err):
    if code == 401:
        util.logger.fatal(AUTHENTICATION_ERROR_MSG)
        raise SystemExit(err)
    if code == 403:
        util.logger.fatal(AUTORIZATION_ERROR_MSG)
        raise SystemExit(err)
    if (code // 100) != 2:
        util.logger.fatal(HTTP_FATAL_ERROR_MSG, code, err)
        raise SystemExit(err)


def get(api, params=None, ctxt=None):
    if ctxt is None:
        ctxt = this.context
    return ctxt.get(api, params)


def post(api, params=None, ctxt=None):
    if ctxt is None:
        ctxt = this.context
    return ctxt.post(api, params)

def edition(ctxt=None):
    if ctxt is None:
        ctxt = this.context
    return ctxt.edition()

def version(ctxt=None):
    if ctxt is None:
        ctxt = this.context
    return ctxt.edition()

def delete(api, params=None, ctxt=None):
    if ctxt is None:
        ctxt = this.context
    return ctxt.delete(api, params)


def __get_memory__(setting):
    for s in setting.split(' '):
        if re.match('-Xmx', s):
            val = int(s[4:-1])
            unit = s[-1].upper()
            if unit == 'M':
                return val
            elif unit == 'G':
                return val * 1024
            elif unit == 'K':
                return val // 1024
    return None


def __get_store_size__(setting):
    (val, unit) = setting.split(' ')
    # For decimal separator in some countries
    val = val.replace(',', '.')
    if unit == 'MB':
        return float(val)
    elif unit == 'GB':
        return float(val) * 1024
    return None


def __audit_setting_range__(settings, key, min_val, max_val, severity=sev.Severity.MEDIUM, domain=typ.Type.CONFIGURATION):
    value = float(settings[key])
    min_v = float(min_val)
    max_v = float(max_val)
    util.logger.info("Auditing that setting %s is within recommended range [%f-%f]", key, min_v, max_v)
    problems = []
    if value < min_v or value > max_v:
        problems.append(pb.Problem(
            domain, severity,
            "Setting {} value {} is outside recommended range [{}-{}]".format(
                key, value, min_val, max_val)))
    return problems


def __audit_setting_value__(settings, key, value, severity=sev.Severity.MEDIUM, domain=typ.Type.CONFIGURATION):
    util.logger.info("Auditing that setting %s has common/recommended value '%s'", key, value)
    s = settings.get(key, '')
    problems = []
    if s != value:
        problems.append(pb.Problem(
            domain, severity,
            "Setting {} has potentially incorrect or unsafe value '{}'".format(key, s)))
    return problems


def __audit_setting_is_set__(settings, key):
    util.logger.info("Auditing that setting %s is set", key)
    problems = []
    if key in settings and settings[key] != '':
        util.logger.info("Setting %s is set with value %s", key, settings[key])
    else:
        rule = rules.get_rule(rules.RuleId.SETTING_NOT_SET)
        problems.append(pb.Problem(rule.type, rule.severity, rule.msg.format(key)))
    return problems


def __audit_setting_is_not_set__(settings, key, severity=sev.Severity.MEDIUM, domain=typ.Type.CONFIGURATION):
    util.logger.info("Auditing that setting %s is not set", key)
    problems = []
    if key in settings and settings[key] != '':
        problems.append(
            pb.Problem(domain, severity,
                       "Setting {} is set, although it should probably not".format(key)))
    else:
        util.logger.info("Setting %s is not set", key)
    return problems


def __audit_maintainability_rating_range__(value, min_val, max_val, rating_letter,
                                           severity=sev.Severity.MEDIUM, domain=typ.Type.CONFIGURATION):
    util.logger.info('Checking that maintainability rating threshold %3.0f%% for %s is \
within recommended range [%3.0f%%-%3.0f%%]', value*100, rating_letter, min_val*100, max_val*100)
    value = float(value)
    problems = []
    if value < min_val or value > max_val:
        problems.append(pb.Problem(
            domain, severity,
            'Maintainability rating threshold {}% for {} is NOT within recommended range [{}%-{}%]'.format(
                value * 100, rating_letter, min_val * 100, max_val * 100)))
    return problems


def __audit_maintainability_rating_grid__(grid, audit_settings):
    thresholds = grid.split(',')
    problems = []
    for key in audit_settings:
        if not re.match(r'audit.globalSetting.maintainabilityRating', key):
            continue
        util.logger.debug('Unpacking %s', key)
        (_, _, _, letter, _, _) = key.split('.')
        if letter not in ['A', 'B', 'C', 'D']:
            util.logger.error("Incorrect audit configuration setting %s, skipping audit", key)
            continue
        value = thresholds[ord(letter.upper()) - 65]
        (min_val, max_val, severity, domain) = __get_multiple_values__(
            4, audit_settings[key], sev.Severity.MEDIUM, typ.Type.CONFIGURATION)
        problems += __audit_maintainability_rating_range__(
            float(value), float(min_val), float(max_val),
            letter, severity, domain)
    return problems


def __check_log_level__(sysinfo):
    util.logger.info('Auditing log levels')
    problems = []
    log_level = sysinfo["Web Logging"]["Logs Level"]
    if log_level == "DEBUG":
        problems.append(pb.Problem(
            typ.Type.PERFORMANCE, sev.Severity.HIGH,
            "Log level is set to DEBUG, this may affect platform performance, \
reverting to INFO is recommended"))
    elif log_level == "TRACE":
        problems.append(pb.Problem(
            typ.Type.PERFORMANCE, sev.Severity.CRITICAL,
            "Log level set to TRACE, this does very negatively affect platform performance, \
reverting to INFO is required"))
    return problems


def __audit_web_settings__(sysinfo):
    util.logger.info('Auditing Web settings')
    problems = []
    web_ram = __get_memory__(sysinfo['Settings']['sonar.web.javaOpts'])
    if web_ram < 1024 or web_ram > 2048:
        rule = rules.get_rule(rules.RuleId.SETTING_WEB_HEAP)
        problems.append(pb.Problem(rule.type, rule.severity, rule.msg.format(web_ram, 1024, 2048)))
    else:
        util.logger.info("sonar.web.javaOpts -Xmx memory setting value is %d MB, "
                         "within the recommended range [1024-2048]", web_ram)
    return problems


def __audit_ce_settings__(sysinfo):
    util.logger.info('Auditing CE settings')
    problems = []
    ce_ram = __get_memory__(sysinfo['Settings']['sonar.ce.javaOpts'])
    ce_tasks = sysinfo['Compute Engine Tasks']
    ce_workers = ce_tasks['Worker Count']
    MAX_WORKERS = 4
    if ce_workers > MAX_WORKERS:
        rule = rules.get_rule(rules.RuleId.SETTING_CE_TOO_MANY_WORKERS)
        problems.append(pb.Problem(rule.type, rule.severity, rule.msg.format(ce_workers, MAX_WORKERS)))
    else:
        util.logger.info("%d CE workers configured, correct compared to the max %d recommended",
                         ce_workers, MAX_WORKERS)

    if ce_ram < 512 * ce_workers or ce_ram > 2048 * ce_workers:
        rule = rules.get_rule(rules.RuleId.SETTING_CE_HEAP)
        problems.append(pb.Problem(rule.type, rule.severity, rule.msg.format(ce_ram, 512, 2048, ce_workers)))
    else:
        util.logger.info("sonar.ce.javaOpts -Xmx memory setting value is %d MB, "
                         "within recommended range ([512-2048] x %d workers)", ce_ram, ce_workers)
    return problems


def __audit_ce_background_tasks__(sysinfo):
    util.logger.info('Auditing CE background tasks')
    problems = []
    ce_tasks = sysinfo['Compute Engine Tasks']
    ce_workers = ce_tasks['Worker Count']
    ce_success = ce_tasks["Processed With Success"]
    ce_error = ce_tasks["Processed With Error"]
    ce_pending = ce_tasks["Pending"]
    if ce_success == 0 and ce_error == 0:
        failure_rate = 0
    else:
        failure_rate = ce_error / (ce_success+ce_error)
    if ce_error > 10 and failure_rate > 0.01:
        rule = rules.get_rule(rules.RuleId.BACKGROUND_TASKS_FAILURE_RATE_HIGH)
        problems.append(pb.Problem(rule.type, rule.severity, rule.msg.format(int(failure_rate * 100))))
    else:
        util.logger.info('Number of failed background tasks (%d), and failure rate %d%% is OK',
                         ce_error, int(failure_rate * 100))

    if ce_pending > 100:
        rule = rules.get_rule(rules.RuleId.BACKGROUND_TASKS_PENDING_QUEUE_VERY_LONG)
        problems.append(pb.Problem(rule.type, rule.severity, rule.msg.format(ce_pending)))
    elif ce_pending > 20 and ce_pending > (10*ce_workers):
        rule = rules.get_rule(rules.RuleId.BACKGROUND_TASKS_PENDING_QUEUE_LONG)
        problems.append(pb.Problem(rule.type, rule.severity, rule.msg.format(ce_pending)))
    else:
        util.logger.info('Number of pending background tasks (%d) is OK', ce_pending)
    return problems


def __audit_es_settings__(sysinfo):
    util.logger.info('Auditing Search Server settings')
    problems = []
    es_ram = __get_memory__(sysinfo['Settings']['sonar.search.javaOpts'])
    index_size = __get_store_size__(sysinfo['Search State']['Store Size'])
    if es_ram < 2 * index_size and es_ram < index_size + 1000:
        rule = rules.get_rule(rules.RuleId.SETTING_ES_HEAP)
        problems.append(pb.Problem(rule.type, rule.severity, rule.msg.format(es_ram, index_size)))
    else:
        util.logger.info("Search server memory %d MB is correct wrt to index size of %d MB", es_ram, index_size)
    return problems


def __audit_jdbc_url__(sysinfo):
    util.logger.info('Auditing JDBC settings')
    problems = []
    stats = sysinfo.get('Settings')
    if stats is None:
        util.logger.error("Can't verify Database settings in System Info File, was it corrupted or redacted ?")
        return problems
    url = stats.get('sonar.jdbc.url', None)
    util.logger.debug('JDBC URL = %s', str(url))
    if url is None:
<<<<<<< HEAD
        problems.append(pb.Problem(
            typ.Type.PERFORMANCE, sev.Severity.CRITICAL,
            'JDBC URL is not set, most probably SonarQube runs on internal H2 DB that is'
            ' not supported for production. You will not be able to upgrade'))  
    elif re.search(r':(postgresql://|sqlserver://|oracle:thin:@)(localhost|127\.0\.0\.1)', url):
        problems.append(pb.Problem(
            typ.Type.PERFORMANCE, sev.Severity.HIGH,
            "JDBC URL '{}' is pointing to local machine which is highly discouraged for production".format(url)))
=======
        rule = rules.get_rule(rules.RuleId.SETTING_JDBC_URL_NOT_SET)
        problems.append(pb.Problem(rule.type, rule.severity, rule.msg))   
    elif re.search(r':(postgresql://|sqlserver://|oracle:thin:@)(localhost|127\.0+\.0+\.1)[:;/]', url):
        rule = rules.get_rule(rules.RuleId.SETTING_DB_ON_SAME_HOST)
        problems.append(pb.Problem(rule.type, rule.severity, rule.msg.format(url)))
>>>>>>> 4abf82ec
    return problems

def __audit_dce_settings__(sysinfo):
    util.logger.info('Auditing DCE settings')
    problems = []
    stats = sysinfo.get('Statistics')
    if stats is None:
        util.logger.error("Can't verify edition in System Info File, was it corrupted or redacted ?")
        return problems
    edition = stats.get('edition', None)
    if edition is None:
        util.logger.error("Can't verify edition in System Info File, was it corrupted or redacted ?")
        return problems
    if edition != "datacenter":
        util.logger.info('Not a Data Center Edition, skipping DCE checks')
        return problems
    # Verify that app nodes have the same plugins installed
    appnodes = sysinfo['Application Nodes']
    ref_plugins = json.dumps(appnodes[0]['Plugins'], sort_keys=True, indent=3, separators=(',', ': '))
    ref_name = appnodes[0]['Name']
    ref_version = appnodes[0]['System']['Version']
    for node in appnodes:
        node_version = node['System']['Version']
        if node_version != ref_version:
            rule = rules.get_rule(rules.RuleId.DCE_DIFFERENT_APP_NODES_VERSIONS)
            problems.append(pb.Problem(rule.type, rule.severity, rule.msg.format(ref_name, node['Name'])))
        node_plugins = json.dumps(node['Plugins'], sort_keys=True, indent=3, separators=(',', ': '))
        if node_plugins != ref_plugins:
            rule = rules.get_rule(rules.RuleId.DCE_DIFFERENT_APP_NODES_PLUGINS)
            problems.append(pb.Problem(rule.type, rule.severity, rule.msg.format(ref_name, node['Name'])))
        if not node['System']['Official Distribution']:
            rule = rules.get_rule(rules.RuleId.DCE_APP_NODE_UNOFFICIAL_DISTRO)
            problems.append(pb.Problem(rule.type, rule.severity, rule.msg.format(node['Name'])))
        if node['Health'] != "GREEN":
            rule = rules.get_rule(rules.RuleId.DCE_APP_NODE_NOT_GREEN)
            problems.append(pb.Problem(rule.type, rule.severity, rule.msg.format(node['Name'], node['Health'])))
    return problems


def audit_sysinfo(sysinfo):
    return (
        __audit_web_settings__(sysinfo) +
        __audit_ce_settings__(sysinfo) +
        __audit_ce_background_tasks__(sysinfo) +
        __audit_es_settings__(sysinfo) +
        __audit_dce_settings__(sysinfo) +
        __audit_jdbc_url__(sysinfo)
    )


def __get_permissions_count__(users_or_groups):
    perm_counts = dict(zip(GLOBAL_PERMISSIONS.keys(), [0, 0, 0, 0, 0, 0, 0]))
    for user_or_group in users_or_groups:
        for perm in GLOBAL_PERMISSIONS:
            if perm in user_or_group['permissions']:
                perm_counts[perm] += 1
    return perm_counts


def __get_multiple_values__(n, setting, severity, domain):
    values = [x.strip() for x in setting.split(',')]
    if len(values) < (n - 2):
        return None
    if len(values) == (n - 2):
        values.append(severity)
    if len(values) == (n - 1):
        values.append(domain)
    values[n - 2] = sev.to_severity(values[n - 2])
    values[n - 1] = typ.to_type(values[n - 1])
    # TODO Handle case of too many values
    return values<|MERGE_RESOLUTION|>--- conflicted
+++ resolved
@@ -624,22 +624,11 @@
     url = stats.get('sonar.jdbc.url', None)
     util.logger.debug('JDBC URL = %s', str(url))
     if url is None:
-<<<<<<< HEAD
-        problems.append(pb.Problem(
-            typ.Type.PERFORMANCE, sev.Severity.CRITICAL,
-            'JDBC URL is not set, most probably SonarQube runs on internal H2 DB that is'
-            ' not supported for production. You will not be able to upgrade'))  
-    elif re.search(r':(postgresql://|sqlserver://|oracle:thin:@)(localhost|127\.0\.0\.1)', url):
-        problems.append(pb.Problem(
-            typ.Type.PERFORMANCE, sev.Severity.HIGH,
-            "JDBC URL '{}' is pointing to local machine which is highly discouraged for production".format(url)))
-=======
         rule = rules.get_rule(rules.RuleId.SETTING_JDBC_URL_NOT_SET)
         problems.append(pb.Problem(rule.type, rule.severity, rule.msg))   
     elif re.search(r':(postgresql://|sqlserver://|oracle:thin:@)(localhost|127\.0+\.0+\.1)[:;/]', url):
         rule = rules.get_rule(rules.RuleId.SETTING_DB_ON_SAME_HOST)
         problems.append(pb.Problem(rule.type, rule.severity, rule.msg.format(url)))
->>>>>>> 4abf82ec
     return problems
 
 def __audit_dce_settings__(sysinfo):
